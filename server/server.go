--- conflicted
+++ resolved
@@ -46,7 +46,6 @@
 	}
 }
 
-<<<<<<< HEAD
 // ToolMiddleware 定义工具 handler 的中间件类型
 // 允许像链式调用一样包裹 ToolHandlerFunc
 type ToolMiddleware func(ToolHandlerFunc) ToolHandlerFunc
@@ -60,7 +59,9 @@
 			}
 			return next(ctx, req)
 		}
-=======
+	}
+}
+
 func WithPagination(limit int) Option {
 	return func(s *Server) {
 		s.paginationLimit = limit
@@ -70,7 +71,6 @@
 func WithGenSessionIDFunc(genSessionID func(context.Context) string) Option {
 	return func(s *Server) {
 		s.genSessionID = genSessionID
->>>>>>> 3b7c35d9
 	}
 }
 
@@ -147,9 +147,7 @@
 
 type ToolHandlerFunc func(context.Context, *protocol.CallToolRequest) (*protocol.CallToolResult, error)
 
-// RegisterTool 支持 middleware
 func (server *Server) RegisterTool(tool *protocol.Tool, toolHandler ToolHandlerFunc, middlewares ...ToolMiddleware) {
-	// 依次包裹
 	for i := len(middlewares) - 1; i >= 0; i-- {
 		toolHandler = middlewares[i](toolHandler)
 	}
