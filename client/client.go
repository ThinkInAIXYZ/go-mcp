package client

import (
	"context"
	"encoding/json"
	"fmt"
	"time"

	cmap "github.com/orcaman/concurrent-map/v2"

	"github.com/ThinkInAIXYZ/go-mcp/pkg"
	"github.com/ThinkInAIXYZ/go-mcp/protocol"
	"github.com/ThinkInAIXYZ/go-mcp/transport"
)

type Option func(*Client)

func WithNotifyHandler(handler NotifyHandler) Option {
	return func(s *Client) {
		s.notifyHandler = handler
	}
}

func WithClientInfo(info protocol.Implementation) Option {
	return func(s *Client) {
		s.clientInfo = &info
	}
}

func WithInitTimeout(timeout time.Duration) Option {
	return func(s *Client) {
		s.initTimeout = timeout
	}
}

func WithLogger(logger pkg.Logger) Option {
	return func(s *Client) {
		s.logger = logger
	}
}

type Client struct {
	transport transport.ClientTransport

	reqID2respChan cmap.ConcurrentMap[string, chan *protocol.JSONRPCResponse]

	notifyHandler NotifyHandler

	requestID int64

	ready *pkg.AtomicBool

	clientInfo         *protocol.Implementation
	clientCapabilities *protocol.ClientCapabilities

	serverCapabilities *protocol.ServerCapabilities
	serverInfo         *protocol.Implementation
	serverInstructions string

	initTimeout time.Duration

	closed chan struct{}

	logger pkg.Logger
}

func NewClient(t transport.ClientTransport, opts ...Option) (*Client, error) {
	client := &Client{
		transport:          t,
		reqID2respChan:     cmap.New[chan *protocol.JSONRPCResponse](),
		ready:              pkg.NewAtomicBool(),
		clientInfo:         &protocol.Implementation{},
		clientCapabilities: &protocol.ClientCapabilities{},
		initTimeout:        time.Second * 30,
		closed:             make(chan struct{}),
		logger:             pkg.DefaultLogger,
	}
	t.SetReceiver(transport.ClientReceiverF(client.receive))

	for _, opt := range opts {
		opt(client)
	}

	if client.notifyHandler == nil {
		h := NewBaseNotifyHandler()
		h.Logger = client.logger
		client.notifyHandler = h
	}

	ctx, cancel := context.WithTimeout(context.Background(), client.initTimeout)
	defer cancel()

	if err := client.transport.Start(); err != nil {
		return nil, fmt.Errorf("init mcp client transpor start fail: %w", err)
	}

	if _, err := client.initialization(ctx, protocol.NewInitializeRequest(*client.clientInfo, *client.clientCapabilities)); err != nil {
		return nil, err
	}

	go func() {
		defer pkg.Recover()

		ticker := time.NewTicker(time.Minute)
		defer ticker.Stop()

		select {
		case <-client.closed:
			return
		case <-ticker.C:
			if _, err := client.Ping(ctx, protocol.NewPingRequest()); err != nil {
				client.logger.Warnf("mcp client ping server fail: %v", err)
			}
		}
	}()

	return client, nil
}

func (client *Client) GetServerCapabilities() protocol.ServerCapabilities {
	return *client.serverCapabilities
}

func (client *Client) GetServerInfo() protocol.Implementation {
	return *client.serverInfo
}

func (client *Client) GetServerInstructions() string {
	return client.serverInstructions
}

func (client *Client) Close() error {
<<<<<<< HEAD
	close(client.closed)

	return client.transport.Close()
}

func defaultNotifyHandler(logger pkg.Logger, notify interface{}) error {
	b, err := json.Marshal(notify)
	if err != nil {
		return err
	}
	logger.Infof("receive notify: %s", b)
=======
	if err := client.transport.Close(); err != nil {
		return err
	}
>>>>>>> 9c831f13
	return nil
}<|MERGE_RESOLUTION|>--- conflicted
+++ resolved
@@ -2,7 +2,6 @@
 
 import (
 	"context"
-	"encoding/json"
 	"fmt"
 	"time"
 
@@ -130,22 +129,7 @@
 }
 
 func (client *Client) Close() error {
-<<<<<<< HEAD
 	close(client.closed)
 
 	return client.transport.Close()
-}
-
-func defaultNotifyHandler(logger pkg.Logger, notify interface{}) error {
-	b, err := json.Marshal(notify)
-	if err != nil {
-		return err
-	}
-	logger.Infof("receive notify: %s", b)
-=======
-	if err := client.transport.Close(); err != nil {
-		return err
-	}
->>>>>>> 9c831f13
-	return nil
 }